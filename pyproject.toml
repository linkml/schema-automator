--- conflicted
+++ resolved
@@ -15,13 +15,8 @@
 click = "^8.1.2"
 # only necessary if 3.6 support is desired
 # dataclasses = "^0.8"
-<<<<<<< HEAD
 linkml-runtime = "^1.2.17"
 linkml = "^1.2.11"
-=======
-linkml-runtime = "^1.2.15"
-linkml = "^1.2.12"
->>>>>>> aebaad35
 mkdocs = "^1.2.3"
 pandas = "^1.3.5"
 python-dateutil = "^2.8.2"
