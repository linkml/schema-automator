--- conflicted
+++ resolved
@@ -69,15 +69,12 @@
 sphinxcontrib-mermaid = ">=0.9.2"
 myst-parser = "*"
 jupyter = ">=1.0.0"
-<<<<<<< HEAD
 lxml-stubs = "^0.5.1"
 
 [tool.poetry.group.llm.dependencies]
 llm = ">=0.12"
-=======
 lxml = ">=4.9.1"
 deptry = "^0.23.0"
->>>>>>> 4d81e260
 
 [build-system]
 requires = ["poetry-core>=1.0.0", "poetry-dynamic-versioning>=1.0.0,<2.0.0"]
