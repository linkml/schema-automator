# import linkml
import logging
import random
import re
# urllib? urllib3? pure requests?
import urllib

import click
import click_log
import linkml.utils.rawloader as rl
import linkml_runtime
import pandas as pd
import requests
import yaml
from linkml_runtime.dumpers import yaml_dumper
# cosine? SIFT4?
from strsimpy.cosine import Cosine

# # for querying and changing?
# import linkml_runtime_api

# # PROGRESS
# # took out globals
# # reusing requests sessions
# # saving annotations
# # logging


# # TODO
# # add caching of already searched terms
# # add default values for functions

# todo this silences
#   SettingWithCopyWarning: A value is trying to be set on a copy of a slice from a DataFrame
#   but I should really be dealing with it
pd.options.mode.chained_assignment = None  # default='warn'

logger = logging.getLogger(__name__)
click_log.basic_config(logger)

<<<<<<< HEAD

# make classes out of DataFrames that would be appealing as globals
# TODO try dataclasses
class DataFrameClass:
    def __init__(self):
        self.mapping_frame = pd.DataFrame()

    def add(self, miniframe):
        self.mapping_frame = self.mapping_frame.append(miniframe)

    def get(self):
        return self.mapping_frame


def parse_yaml_file(yaml_file_name):
    with open(yaml_file_name, 'r') as stream:
        try:
            parse_res = yaml.safe_load(stream)
            return parse_res
        except yaml.YAMLError as exc:
            # log or print?
            logger.error(exc)


def dict_to_schema(dict_param):
    converted_schema = rl.load_raw_schema(dict_param)
    return converted_schema


def request_an_enum(schema_param, enum_name_param):
    enum_requested = schema_param.enums[enum_name_param]
    return enum_requested


def request_pvs(enum_param):
    pvs_requested = enum_param.permissible_values
    return pvs_requested


# make sorting optional?
def get_pv_names(pv_param):
    pv_names = [k for k, v in pv_param.items()]
    pv_names.sort()
    return pv_names


def make_cosine_obj(shingle_size_param):
    made_cosine_obj = Cosine(shingle_size_param)
    return made_cosine_obj


def ols_term_search(term, chars_to_whiteout, ontology_param, qf_param, rowcount_param, blank_row_param,
                    global_frame_param, session_param, ols_search_base_url):
    woed = do_whiteout(term, chars_to_whiteout)

    request_string = ols_search_base_url + \
                     '?q=' + \
                     urllib.parse.quote(woed) + '&' + \
                     'type=class' + '&' + \
                     'exact=false' + '&' + \
                     ontology_param + "&" + \
                     'rows=' + str(rowcount_param) + '&' + \
                     qf_param

    logger.debug(request_string)

    # this gets matching terms but doesn't show why they matched
    response_param = session_param.get(request_string)

    ols_string_search_res_j = response_param.json()
    ols_string_search_res_frame = pd.DataFrame(ols_string_search_res_j['response']['docs'])
    ols_string_search_res_frame.insert(0, "raw_query", term)
    ols_string_search_res_frame.insert(0, "tidied_query", woed)

    # did the string search get any result rows?
    r, c = ols_string_search_res_frame.shape
    if r == 0:
        no_search_res_dict = blank_row_param.copy()
        # no_search_res_dict['id'] = term
        no_search_res_dict['raw_query'] = term
        no_search_res_dict['tidied_query'] = woed
        no_search_res_frame = pd.DataFrame([no_search_res_dict])
        ols_string_search_res_frame = ols_string_search_res_frame.append(no_search_res_frame)
        # failures.append(orig_enum)

    global_frame_param.add(ols_string_search_res_frame)
    # return ols_string_search_res_frame?
    return True


# TODO refactor
def make_ontolgy_phrase(ontology_param):
    ontologies_phrase = ''
    if ontology_param is not None and ontology_param != "":
        ontologies_phrase = 'ontology=' + ontology_param.lower()
    return ontologies_phrase


# TODO refactor
def make_qf_phrase(qf_param):
    qf_phrase = ''
    if qf_param is not None and qf_param != "":
        qf_phrase = 'queryFields=' + qf_param.lower()
    return qf_phrase


def do_whiteout(raw_string, chars_to_whiteout):
    if chars_to_whiteout is not None and chars_to_whiteout != "":
        tidied_string = re.sub(r'[' + chars_to_whiteout + ']+', ' ', raw_string)
    else:
        tidied_string = raw_string
    return tidied_string


def get_ols_term_annotations(iri_param, ontology_param, session_param, ols_terms_based_url, term_annotations):
    logger.info(iri_param)
    once = urllib.parse.quote(iri_param, safe='')
    twice = urllib.parse.quote(once, safe='')
    # build url from base
    term_retr_assembled = ols_terms_based_url + ontology_param + '/terms/' + twice
    term_details = session_param.get(term_retr_assembled)
    term_json = term_details.json()

    if 'label' in set(term_json.keys()):
        # logger.debug(term_retr_assembled)
        # term_label = term_json['label']
        # logger.debug(term_label)
        label_frame = pd.DataFrame([[term_json['label'], 'label', 'label', '']],
                                   columns=['name', 'scope', 'type', 'xrefs'])
        label_frame['obo_id'] = term_json['obo_id']
        label_frame['pref_lab'] = term_json['label']

        label_frame.insert(0, "iri", iri_param)

        term_annotations.add(label_frame)

    if 'obo_synonym' in set(term_json.keys()):
        obo_syn_json = term_json['obo_synonym']
        obo_syn_frame = pd.DataFrame(obo_syn_json)
        obo_syn_frame['obo_id'] = term_json['obo_id']
        obo_syn_frame['pref_lab'] = term_json['label']
        obo_syn_frame.insert(0, "iri", iri_param)
        term_annotations.add(obo_syn_frame)

    return True


=======
global inferred_model, ecg, opg, rrg, qfg, mdg, omg
ecg = None
failures = []

cols2display = ['enum_class', 'orig_enum', 'query', 'obo_id', 'pref_lab',
                'name', 'cosine_dist', 'dist_ok', 'type', 'scope', 'rank']

success_frame = pds.DataFrame(columns=cols2display)


# MIN CHARACTERS FOR SEARCH NOT BEING ENFORCED

# TODO write mapped terms back in as meanings
#    give option for overwriting?
# TODO all user to specify enum classes to process
# when verbose, stderr gets status and debugging info
# stdout gets the modified model as yaml and should be redirected to a file

# OLS dataframe structure not identical to previous BP dataframes:
#   different columns
#   BP shows one best row
#   OLS lists up to N best
#   not filtering out small queries in OLS approach yet
#   (OLS approach?) neither handling nor optimizing for repeat values
#   not merging results back into model yet

# examples of previously challenging mappings
# # bicarbonate
# # term_iri = 'https://www.ebi.ac.uk/ols/api/ontologies/chebi/terms/http%253A%252F%252Fpurl.obolibrary.org%252Fobo%252FCHEBI_32139'
# # fungus
# # term_iri = 'https://www.ebi.ac.uk/ols/api/ontologies/ncbitaxon/terms/http%253A%252F%252Fpurl.obolibrary.org%252Fobo%252FNCBITaxon_33169'
# # sars-cov-2
# # term_iri = 'https://www.ebi.ac.uk/ols/api/ontologies/ncbitaxon/terms/http%253A%252F%252Fpurl.obolibrary.org%252Fobo%252FNCBITaxon_2697049'
# # Escherichia phage T7
# # # http://purl.obolibrary.org/obo/NCBITaxon_10760
# # term_iri = 'https://www.ebi.ac.uk/ols/api/ontologies/ncbitaxon/terms/http%253A%252F%252Fpurl.obolibrary.org%252Fobo%252FNCBITaxon_10760'


def eprint(*args, **kwargs):
    print(*args, file=sys.stderr, **kwargs)


# TODO add filter based on min_search_chars_param?
# no longer requiring a minimum search length
def one_enum_to_ols_frame_list(permitteds, one_enum_param):
    global failures
    global success_frame

    per_enum_frame = pds.DataFrame(columns=cols2display)

    for orig_enum in permitteds:

        temp = one_enum_param + ": " + orig_enum
        logger.info(temp)

        # tidied_enum = re.sub(r'[_,.\-;@#?!&$ ]+', ' ', orig_enum)
        if ecg is not None:
            tidied_enum = re.sub(r'[' + ecg + ']+', ' ', orig_enum)

        ontologies_phrase = ''
        if len(opg) > 1:
            ontologies_phrase = 'ontology=' + opg.lower()

        qf_phrase = ''
        if len(qfg) > 1:
            qf_phrase = 'queryFields=' + qfg.lower()

        # requiring local loses EROs annotations of SV40
        # 'local=true' + '&' + \
        request_string = 'http://www.ebi.ac.uk/ols/api/search?q=' + \
                         urllib.parse.quote(tidied_enum) + '&' + \
                         'type=class' + '&' + \
                         'exact=false' + '&' + \
                         ontologies_phrase + "&" + \
                         'rows=' + str(rrg) + '&' + \
                         qf_phrase

        logger.debug(f'REQ={request_string}')

        response_param = requests.get(request_string)
        ols_string_search_res_j = response_param.json()
        ols_string_search_res_frame = pds.DataFrame(ols_string_search_res_j['response']['docs'])
        logger.info(f'FRAME={ols_string_search_res_frame}')
        ols_string_search_res_frame.insert(0, "query", tidied_enum)

        # did the string search get any result rows?
        r, c = ols_string_search_res_frame.shape
        logger.info(f'r,c={r},{c}')
        if r == 0:
            no_search_res_dict = {'description': '', 'id': orig_enum, 'iri': '', 'is_defining_ontology': '',
                                  'label': '', 'obo_id': '', 'ontology_name': '', 'ontology_prefix': '',
                                  'short_form': '', 'type': ''}
            no_search_res_frame = pds.DataFrame([no_search_res_dict])
            ols_string_search_res_frame = ols_string_search_res_frame.append(no_search_res_frame)
            failures.append(orig_enum)
            continue

        ols_string_search_res_frame['query'] = orig_enum
        inner_cosine_obj = Cosine(1)

        annotations_frame = pds.DataFrame(columns=['name', 'obo_id', 'scope', 'type', 'xrefs'])

        for ols_string_search_res_row in ols_string_search_res_frame.itertuples(index=False):
            if r == 0:
                continue
            once = urllib.parse.quote(ols_string_search_res_row.iri, safe='')
            #logger.debug(f'ONCE={once}')
            twice = urllib.parse.quote(once, safe='')
            # build url from base
            term_retr_base = 'http://www.ebi.ac.uk/ols/api/ontologies/'
            term_retr_assembled = term_retr_base + ols_string_search_res_row.ontology_name + '/terms/' + twice
            logging.debug(f'URL = {term_retr_assembled}')
            term_details = requests.get(term_retr_assembled)
            term_json = term_details.json()
            has_label = 'label' in set(term_json.keys())
            if has_label:
                logger.debug(term_retr_assembled)
                temp = term_json['label']
                logger.debug(temp)
                label_frame = pds.DataFrame([[term_json['label'], 'label', 'label', '']],
                                            columns=['name', 'scope', 'type', 'xrefs'])
                label_frame['obo_id'] = term_json['obo_id']
                label_frame['pref_lab'] = term_json['label']
                annotations_frame = annotations_frame.append(label_frame, ignore_index=True)
            # also get other properties?

            has_synonyms = 'obo_synonym' in set(term_json.keys())
            if has_synonyms:
                obo_syn_json = term_json['obo_synonym']
                obo_syn_frame = pds.DataFrame(obo_syn_json)
                obo_syn_frame['obo_id'] = term_json['obo_id']
                obo_syn_frame['pref_lab'] = term_json['label']
                annotations_frame = annotations_frame.append(obo_syn_frame, ignore_index=True)

            # # don't process every kind of annotation, like genetic code
            # has_annotations = 'annotation' in set(term_json.keys())
            # if has_annotations:
            #     obo_ano_json = term_json['annotation']
            #     for anokey in obo_ano_json.keys():
            #         for keyval in obo_ano_json[anokey]:
            #             new_row = {'name': keyval,
            #                        'obo_id': term_json['obo_id'],
            #                        'scope': anokey,
            #                        'type': 'annotation',
            #                        'xrefs': '',
            #                        'pref_lab': term_json['label']}
            #             annotations_frame = annotations_frame.append(new_row, ignore_index=True)

            annotations_row_count = len(annotations_frame.index)

            if annotations_row_count == 0:
                logger.warning('NO ANNOTATIONS')
                manual_row = pds.Series(['', '', '', '', '', ''])
                row_df = pds.DataFrame([manual_row], columns=['name', 'obo_id', 'scope', 'type', 'xrefs', 'pref_lab'])
                annotations_frame = pds.concat([row_df, annotations_frame], ignore_index=True)
                failures.append(orig_enum)
            annotations_frame['enum_class'] = one_enum_param
            annotations_frame['query'] = tidied_enum
            annotations_frame['orig_enum'] = orig_enum
            # check whether anny of the annotation on any of the hits have an
            #   acceptable cosine string distance
            annotations_frame['name'] = annotations_frame['name'].fillna('')
            annotations_frame['cosine_dist'] = \
                annotations_frame.apply(lambda row: inner_cosine_obj.distance(tidied_enum.strip().lower(),
                                                                              row['name'].strip().lower()),
                                        axis=1)
            annotations_frame = annotations_frame.sort_values('cosine_dist')
            annotations_frame['dist_ok'] = annotations_frame['cosine_dist'] <= mdg
            annotations_frame['rank'] = list(range(1, len(annotations_frame.index)+1))

            # annotations_frame = annotations_frame[
            #     ['enum_class', 'orig_enum', 'query', 'name', 'cosine_dist', 'dist_ok',
            #      'obo_id', 'pref_lab', 'type', 'scope']]

            annotations_frame = annotations_frame[cols2display]

            # do something with xrefs?
        logger.debug(annotations_frame)

        # get best acceptable row
        acceptable_cosine = annotations_frame[annotations_frame['cosine_dist'] <= mdg]
        acceptable_row_count = len(acceptable_cosine.index)
        if acceptable_row_count > 0:
            best_acceptable = acceptable_cosine.iloc[0]
            success_frame = success_frame.append(best_acceptable)
            # check if permitted value already has a meaning
            meaning_search = list(inferred_model['enums'][one_enum_param]['permissible_values'][orig_enum].keys())
            if 'meaning' in meaning_search:
                has_meaning = True
            else:
                has_meaning = False
            meaningless = not has_meaning
            if meaningless or omg:
                # insert meaning
                inferred_model['enums'][one_enum_param]['permissible_values'][orig_enum]['meaning'] = best_acceptable[
                    'obo_id']
                inferred_model['enums'][one_enum_param]['permissible_values'][orig_enum]['description'] = \
                    best_acceptable['pref_lab']
        else:
            temp = 'NO ACCEPTABLE MAPPINGS FOR ' + one_enum_param + " " + orig_enum
            logger.warning(temp)
            # sort and make unique
            failures.append(orig_enum)
        per_enum_frame = per_enum_frame.append(annotations_frame)
    # I think there will be one success frame for each enum
    success_frame = success_frame[cols2display]
    success_frame = success_frame[list(annotations_frame.columns)]
    logger.info(success_frame)
    return per_enum_frame


def all_enums_to_ols(inferred_model_param, the_enums_param):
    multi_enum_frame = pds.DataFrame(columns=cols2display)
    for one_enum in the_enums_param:
        permitteds = get_one_enum_class(inferred_model_param, one_enum)
        one_enum_class_list = one_enum_to_ols_frame_list(permitteds, one_enum)
        multi_enum_frame = multi_enum_frame.append(one_enum_class_list)
    return multi_enum_frame


def get_one_enum_class(inferred_model_param, enum_class_param):
    inferred_enums = inferred_model_param['enums'][enum_class_param]['permissible_values']
    inferred_keys = list(inferred_enums.keys())
    inferred_keys.sort(key=str.casefold)
    return inferred_keys


def get_enum_list(inferred_model_param):
    inner_enums = list(inferred_model_param['enums'].keys())
    return inner_enums


def case_fold_list_sort(input_list):
    output_list = input_list
    output_list.sort(key=str.casefold)
    return output_list


def read_yaml_model(modelfile_param):
    with open(modelfile_param) as file:
        inner_inferred_model = yaml.load(file, Loader=yaml.FullLoader)
    return inner_inferred_model


# don't forget type field on options ???
# synbio example (without redirection of yaml stdout):
# ./linkml_model_enrichment/mixs_qd_bp_or_ols.py \
# --modelfile target/Ontology_example_20210317_P2B1_allmods_categorytype_different_scores_per_mod-1.yaml \
# --ontoprefix NCBItaxon,SO \
# --enum_list species_enum,host_organism_enum,category_enum,type_enum,type_long_enum \
# --verbose
>>>>>>> 781bd6f8
@click.command()
@click_log.simple_verbosity_option(logger)
@click.option('--modelfile', help="path to LinkML input", type=click.Path(exists=True), show_default=True,
              required=True)
# parametrize this so this script can be written many times an not overwrite the all mappings file
@click.option('--all_mappings_fn', default="target/all_mappings_frame.tsv",
              help="where do you want to write a table of all mappings?",
              type=click.Path(), show_default=True)
# binomial_name_enum
@click.option('--requested_enum_name', help="name of the enumeration that contains the terms you want to map",
              required=True)
@click.option('--overwrite_meaning/--no_overwrite', help="do you want to overwrite meanings that are already present?",
              default=True, show_default=True)
@click.option('--whiteout_chars', help="characters in terms that should be replaced with whitespace before mapping",
              default='._-', show_default=True)
# ontology_string = "NCBItaxon,PATO"
@click.option('--ontology_string', help="comma separated list of ontologies to use in the mapping", default='NCBItaxon',
              show_default=True)
@click.option('--ols_search_base_url', help="", default='http://www.ebi.ac.uk/ols/api/search', show_default=True)
@click.option('--ols_terms_based_url', help="", default='http://www.ebi.ac.uk/ols/api/ontologies/',
              show_default=True)
@click.option('--desired_row_count', help="how many rows of mappings do you want to retrieve for each term?", default=5,
              show_default=True)
@click.option('--shingle_size', help="what shingle/n-gram size do you want for cosine similarity calculations?",
              default=2, show_default=True)
@click.option('--max_cosine',
              help="""how much of a cosine distance will you tolerate 
              when comparing an enum name to a term lable or synonym?""",
              default=0.05, show_default=True)
@click.option('--query_field_string',
              help="""do you want to define a custom list of fields to search in? 
              The default settings work well in most cases.""",
              default='', show_default=True)
@click.option('--test_sample_size',
              help="""if greater than 0, the enum name list will be samples at this size before mapping.""",
              default=0, show_default=True)
def enum_annotator(modelfile, all_mappings_fn, requested_enum_name, whiteout_chars, ontology_string,
                   ols_search_base_url, ols_terms_based_url, desired_row_count, shingle_size, max_cosine,
                   overwrite_meaning, query_field_string, test_sample_size):
    # show entire width of data frames
    pd.set_option('display.expand_frame_repr', False)

    # GLOBALS within this method
    blank_row = {'title': '', 'id': '', 'iri': '', 'is_defining_ontology': '',
                 'label': '', 'obo_id': '', 'ontology_name': '', 'ontology_prefix': '',
                 'short_form': '', 'type': ''}

    # ols_annotations_cols = ['name', 'obo_id', 'scope', 'type', 'xrefs']

    parsed_yaml = parse_yaml_file(modelfile)

    current_schema = dict_to_schema(parsed_yaml)

    requested_enum_obj = request_an_enum(current_schema, requested_enum_name)

    requested_pvs_obj = request_pvs(requested_enum_obj)

    requested_pvs_names = get_pv_names(requested_pvs_obj)
    requested_pvs_names.sort()
    logger.debug(requested_pvs_names)

    ontologies_phrased = make_ontolgy_phrase(ontology_string)
    logger.debug(ontologies_phrased)

    qf_phrased = make_qf_phrase(query_field_string)
    logger.debug(qf_phrased)

    cosine_obj = make_cosine_obj(shingle_size)
    # logger.debug(cosine_obj)

    # initialize
    enum_name_mappings = DataFrameClass()
    # logger.debug(enum_name_mappings.get())
    term_annotations = DataFrameClass()
    # logger.debug(term_annotations.get())

    reusable_session = requests.Session()
    # logger.debug(reusable_session)

    # # load with schemaview and extract SchemaDefinition?
    # # or open directly into a SchemaDefinition?  HOW?
    # # https://fedingo.com/how-to-read-yaml-file-to-dict-in-python/

    if test_sample_size > 0:
        requested_pvs_names = random.sample(requested_pvs_names, test_sample_size)
        requested_pvs_names.sort()

    for pv_name in requested_pvs_names:
        logger.info(pv_name)
        # current_pv = requested_pvs_obj[pv_name]
        # logger.debug(current_pv)
        ols_term_search(pv_name, whiteout_chars, ontologies_phrased, qf_phrased, desired_row_count,
                        blank_row, enum_name_mappings, reusable_session, ols_search_base_url)
        # # returns true
        # # could look at growth in enum_name_mappings

        enum_name_mapping_frame = enum_name_mappings.get()
        # logger.debug(enum_name_mapping_frame)

        term_and_source = enum_name_mapping_frame.loc[enum_name_mapping_frame['raw_query'].eq(pv_name)]

        term_and_source = term_and_source[["iri", "ontology_name"]]
        term_and_source.drop_duplicates(inplace=True)
        term_and_source = term_and_source.loc[~term_and_source['iri'].eq("")]
        term_and_source.sort_values(["iri", "ontology_name"], inplace=True)
        logger.debug(term_and_source)

        term_and_source = term_and_source.to_dict(orient="records")

        for i in term_and_source:
            # returns true and saves to a dataframe class
            get_ols_term_annotations(i["iri"], i["ontology_name"], reusable_session,
                                     ols_terms_based_url, term_annotations)

        annotations_from_terms = term_annotations.get()

        raw_through_annotations = enum_name_mapping_frame.merge(annotations_from_terms, how='left', on="iri",
                                                                suffixes=('_term', '_ano'))

        for_str_dist = raw_through_annotations[["tidied_query", "name"]]
        # 20211215 0912
        # A value is trying to be set on a copy of a slice from a DataFrame.
        for_str_dist["tidied_query_lc"] = for_str_dist["tidied_query"].str.lower()
        for_str_dist["name_lc"] = for_str_dist["name"].str.lower()
        logger.debug(for_str_dist)

        # favoring simplicity over efficiency
        # ie may be string-comparing some duplicates
        # easier to merge back in
        # for_str_dist = for_str_dist.loc[
        #     ~for_str_dist["tidied_query"].eq("") and ~for_str_dist["label"].eq("") and ~for_str_dist[
        #         "tidied_query"].isnull() and ~for_str_dist["label"].isnull()]
        # for_str_dist.drop_duplicates(inplace=True)
        # for_str_dist.sort_values(["tidied_query", "label"], inplace=True)

        for_str_dist_dict = for_str_dist.to_dict(orient="records")

        # dist_list = []
        new_pair_list = []

        for pair in for_str_dist_dict:
            # used to get_profile
            name_type = type(pair["name"])
            if name_type is str:
                the_dist = cosine_obj.distance(pair["tidied_query_lc"], pair["name_lc"])
                pair['cosine'] = the_dist
            else:
                pair['cosine'] = None
            new_pair_list.append(pair)

        for_str_dist = pd.DataFrame(new_pair_list)
        for_str_dist.drop(labels=["tidied_query_lc", "name_lc"], axis=1, inplace=True)

        # was debug
        logger.debug(for_str_dist)
        raw_through_dist = raw_through_annotations.merge(for_str_dist, how="left", on=["tidied_query", "name"])
        all_mappings_frame = []

        new_enum = linkml_runtime.linkml_model.EnumDefinition(name=requested_enum_name)
        # logger.info(new_enum)

        # looping inside the same loop ?!
        for i in requested_pvs_names:
            # todo unnest loop?
            logger.debug(i)
            ce = requested_pvs_obj[i]
            cr = raw_through_dist.loc[raw_through_dist["raw_query"].eq(i)]
            all_mappings_frame.append(cr)
            cr_row_count = len(cr.index)
            if cr_row_count > 0:
                min_cosine = cr["cosine"].min()
                with_min = cr.loc[cr["cosine"] == min_cosine]
                with_min_row_count = len(with_min.index)
                if with_min_row_count > 0:
                    with_min = with_min.drop(labels=['xrefs'], axis=1)
                    if 'description' in with_min.columns:
                        with_min['description'] = str(with_min['description'])
                    with_min.drop_duplicates(inplace=True)
                    deduped_row_count = len(with_min.index)
                    # # I'm surprised that there aren't any 2+ equally good mappings here
                    # will have to deal with that at some point
                    # may still need to do some row filtering/prioritizing by source or annotation type
                    # prefer label over synonym
                    # Prefer ontologies in the order they appear in XXX parameter?
                    if deduped_row_count > 1:
                        pass
                    first_row_as_dict = (with_min.to_dict(orient="records"))[0]
                    ce.annotations["match_val"] = first_row_as_dict['name']
                    ce.annotations["match_type"] = first_row_as_dict['scope']
                    ce.annotations["cosine"] = first_row_as_dict['cosine']
                    if overwrite_meaning:
                        if first_row_as_dict['cosine'] <= max_cosine:
                            ce.meaning = first_row_as_dict['obo_id_term']
                            ce.title = first_row_as_dict['label']
                        else:
                            ce.meaning = None
                            ce.title = None
                    new_enum.permissible_values[i] = ce

    all_mappings_frame = pd.concat(all_mappings_frame)

    all_mappings_frame.to_csv(all_mappings_fn, sep="\t", index=False)

    if 'description' in all_mappings_frame.columns:
        all_mappings_frame['description'] = str(all_mappings_frame['description'])
    if 'xrefs' in all_mappings_frame.columns:
        all_mappings_frame['xrefs'] = str(all_mappings_frame['xrefs'])

    all_mappings_frame.drop_duplicates(inplace=True)

    all_mappings_frame.to_csv(all_mappings_fn, sep="\t", index=False)

    gs_tq_vc = all_mappings_frame["raw_query"].value_counts()
    logger.info("Number of hits for each term, regardless of quality. Doesn't show terms with 0 hits.")
    logger.info(gs_tq_vc)

    current_schema.enums[requested_enum_name] = new_enum

    string_dumped_schema = yaml_dumper.dumps(current_schema)

    # todo send to STDOUT or output file?
    print(string_dumped_schema)
    # # with open(xxx, 'w') as file:
    # #     documents = yaml.safe_dump(string_dumped_schema, file)


if __name__ == '__main__':
    enum_annotator()<|MERGE_RESOLUTION|>--- conflicted
+++ resolved
@@ -38,7 +38,6 @@
 logger = logging.getLogger(__name__)
 click_log.basic_config(logger)
 
-<<<<<<< HEAD
 
 # make classes out of DataFrames that would be appealing as globals
 # TODO try dataclasses
@@ -185,260 +184,6 @@
 
     return True
 
-
-=======
-global inferred_model, ecg, opg, rrg, qfg, mdg, omg
-ecg = None
-failures = []
-
-cols2display = ['enum_class', 'orig_enum', 'query', 'obo_id', 'pref_lab',
-                'name', 'cosine_dist', 'dist_ok', 'type', 'scope', 'rank']
-
-success_frame = pds.DataFrame(columns=cols2display)
-
-
-# MIN CHARACTERS FOR SEARCH NOT BEING ENFORCED
-
-# TODO write mapped terms back in as meanings
-#    give option for overwriting?
-# TODO all user to specify enum classes to process
-# when verbose, stderr gets status and debugging info
-# stdout gets the modified model as yaml and should be redirected to a file
-
-# OLS dataframe structure not identical to previous BP dataframes:
-#   different columns
-#   BP shows one best row
-#   OLS lists up to N best
-#   not filtering out small queries in OLS approach yet
-#   (OLS approach?) neither handling nor optimizing for repeat values
-#   not merging results back into model yet
-
-# examples of previously challenging mappings
-# # bicarbonate
-# # term_iri = 'https://www.ebi.ac.uk/ols/api/ontologies/chebi/terms/http%253A%252F%252Fpurl.obolibrary.org%252Fobo%252FCHEBI_32139'
-# # fungus
-# # term_iri = 'https://www.ebi.ac.uk/ols/api/ontologies/ncbitaxon/terms/http%253A%252F%252Fpurl.obolibrary.org%252Fobo%252FNCBITaxon_33169'
-# # sars-cov-2
-# # term_iri = 'https://www.ebi.ac.uk/ols/api/ontologies/ncbitaxon/terms/http%253A%252F%252Fpurl.obolibrary.org%252Fobo%252FNCBITaxon_2697049'
-# # Escherichia phage T7
-# # # http://purl.obolibrary.org/obo/NCBITaxon_10760
-# # term_iri = 'https://www.ebi.ac.uk/ols/api/ontologies/ncbitaxon/terms/http%253A%252F%252Fpurl.obolibrary.org%252Fobo%252FNCBITaxon_10760'
-
-
-def eprint(*args, **kwargs):
-    print(*args, file=sys.stderr, **kwargs)
-
-
-# TODO add filter based on min_search_chars_param?
-# no longer requiring a minimum search length
-def one_enum_to_ols_frame_list(permitteds, one_enum_param):
-    global failures
-    global success_frame
-
-    per_enum_frame = pds.DataFrame(columns=cols2display)
-
-    for orig_enum in permitteds:
-
-        temp = one_enum_param + ": " + orig_enum
-        logger.info(temp)
-
-        # tidied_enum = re.sub(r'[_,.\-;@#?!&$ ]+', ' ', orig_enum)
-        if ecg is not None:
-            tidied_enum = re.sub(r'[' + ecg + ']+', ' ', orig_enum)
-
-        ontologies_phrase = ''
-        if len(opg) > 1:
-            ontologies_phrase = 'ontology=' + opg.lower()
-
-        qf_phrase = ''
-        if len(qfg) > 1:
-            qf_phrase = 'queryFields=' + qfg.lower()
-
-        # requiring local loses EROs annotations of SV40
-        # 'local=true' + '&' + \
-        request_string = 'http://www.ebi.ac.uk/ols/api/search?q=' + \
-                         urllib.parse.quote(tidied_enum) + '&' + \
-                         'type=class' + '&' + \
-                         'exact=false' + '&' + \
-                         ontologies_phrase + "&" + \
-                         'rows=' + str(rrg) + '&' + \
-                         qf_phrase
-
-        logger.debug(f'REQ={request_string}')
-
-        response_param = requests.get(request_string)
-        ols_string_search_res_j = response_param.json()
-        ols_string_search_res_frame = pds.DataFrame(ols_string_search_res_j['response']['docs'])
-        logger.info(f'FRAME={ols_string_search_res_frame}')
-        ols_string_search_res_frame.insert(0, "query", tidied_enum)
-
-        # did the string search get any result rows?
-        r, c = ols_string_search_res_frame.shape
-        logger.info(f'r,c={r},{c}')
-        if r == 0:
-            no_search_res_dict = {'description': '', 'id': orig_enum, 'iri': '', 'is_defining_ontology': '',
-                                  'label': '', 'obo_id': '', 'ontology_name': '', 'ontology_prefix': '',
-                                  'short_form': '', 'type': ''}
-            no_search_res_frame = pds.DataFrame([no_search_res_dict])
-            ols_string_search_res_frame = ols_string_search_res_frame.append(no_search_res_frame)
-            failures.append(orig_enum)
-            continue
-
-        ols_string_search_res_frame['query'] = orig_enum
-        inner_cosine_obj = Cosine(1)
-
-        annotations_frame = pds.DataFrame(columns=['name', 'obo_id', 'scope', 'type', 'xrefs'])
-
-        for ols_string_search_res_row in ols_string_search_res_frame.itertuples(index=False):
-            if r == 0:
-                continue
-            once = urllib.parse.quote(ols_string_search_res_row.iri, safe='')
-            #logger.debug(f'ONCE={once}')
-            twice = urllib.parse.quote(once, safe='')
-            # build url from base
-            term_retr_base = 'http://www.ebi.ac.uk/ols/api/ontologies/'
-            term_retr_assembled = term_retr_base + ols_string_search_res_row.ontology_name + '/terms/' + twice
-            logging.debug(f'URL = {term_retr_assembled}')
-            term_details = requests.get(term_retr_assembled)
-            term_json = term_details.json()
-            has_label = 'label' in set(term_json.keys())
-            if has_label:
-                logger.debug(term_retr_assembled)
-                temp = term_json['label']
-                logger.debug(temp)
-                label_frame = pds.DataFrame([[term_json['label'], 'label', 'label', '']],
-                                            columns=['name', 'scope', 'type', 'xrefs'])
-                label_frame['obo_id'] = term_json['obo_id']
-                label_frame['pref_lab'] = term_json['label']
-                annotations_frame = annotations_frame.append(label_frame, ignore_index=True)
-            # also get other properties?
-
-            has_synonyms = 'obo_synonym' in set(term_json.keys())
-            if has_synonyms:
-                obo_syn_json = term_json['obo_synonym']
-                obo_syn_frame = pds.DataFrame(obo_syn_json)
-                obo_syn_frame['obo_id'] = term_json['obo_id']
-                obo_syn_frame['pref_lab'] = term_json['label']
-                annotations_frame = annotations_frame.append(obo_syn_frame, ignore_index=True)
-
-            # # don't process every kind of annotation, like genetic code
-            # has_annotations = 'annotation' in set(term_json.keys())
-            # if has_annotations:
-            #     obo_ano_json = term_json['annotation']
-            #     for anokey in obo_ano_json.keys():
-            #         for keyval in obo_ano_json[anokey]:
-            #             new_row = {'name': keyval,
-            #                        'obo_id': term_json['obo_id'],
-            #                        'scope': anokey,
-            #                        'type': 'annotation',
-            #                        'xrefs': '',
-            #                        'pref_lab': term_json['label']}
-            #             annotations_frame = annotations_frame.append(new_row, ignore_index=True)
-
-            annotations_row_count = len(annotations_frame.index)
-
-            if annotations_row_count == 0:
-                logger.warning('NO ANNOTATIONS')
-                manual_row = pds.Series(['', '', '', '', '', ''])
-                row_df = pds.DataFrame([manual_row], columns=['name', 'obo_id', 'scope', 'type', 'xrefs', 'pref_lab'])
-                annotations_frame = pds.concat([row_df, annotations_frame], ignore_index=True)
-                failures.append(orig_enum)
-            annotations_frame['enum_class'] = one_enum_param
-            annotations_frame['query'] = tidied_enum
-            annotations_frame['orig_enum'] = orig_enum
-            # check whether anny of the annotation on any of the hits have an
-            #   acceptable cosine string distance
-            annotations_frame['name'] = annotations_frame['name'].fillna('')
-            annotations_frame['cosine_dist'] = \
-                annotations_frame.apply(lambda row: inner_cosine_obj.distance(tidied_enum.strip().lower(),
-                                                                              row['name'].strip().lower()),
-                                        axis=1)
-            annotations_frame = annotations_frame.sort_values('cosine_dist')
-            annotations_frame['dist_ok'] = annotations_frame['cosine_dist'] <= mdg
-            annotations_frame['rank'] = list(range(1, len(annotations_frame.index)+1))
-
-            # annotations_frame = annotations_frame[
-            #     ['enum_class', 'orig_enum', 'query', 'name', 'cosine_dist', 'dist_ok',
-            #      'obo_id', 'pref_lab', 'type', 'scope']]
-
-            annotations_frame = annotations_frame[cols2display]
-
-            # do something with xrefs?
-        logger.debug(annotations_frame)
-
-        # get best acceptable row
-        acceptable_cosine = annotations_frame[annotations_frame['cosine_dist'] <= mdg]
-        acceptable_row_count = len(acceptable_cosine.index)
-        if acceptable_row_count > 0:
-            best_acceptable = acceptable_cosine.iloc[0]
-            success_frame = success_frame.append(best_acceptable)
-            # check if permitted value already has a meaning
-            meaning_search = list(inferred_model['enums'][one_enum_param]['permissible_values'][orig_enum].keys())
-            if 'meaning' in meaning_search:
-                has_meaning = True
-            else:
-                has_meaning = False
-            meaningless = not has_meaning
-            if meaningless or omg:
-                # insert meaning
-                inferred_model['enums'][one_enum_param]['permissible_values'][orig_enum]['meaning'] = best_acceptable[
-                    'obo_id']
-                inferred_model['enums'][one_enum_param]['permissible_values'][orig_enum]['description'] = \
-                    best_acceptable['pref_lab']
-        else:
-            temp = 'NO ACCEPTABLE MAPPINGS FOR ' + one_enum_param + " " + orig_enum
-            logger.warning(temp)
-            # sort and make unique
-            failures.append(orig_enum)
-        per_enum_frame = per_enum_frame.append(annotations_frame)
-    # I think there will be one success frame for each enum
-    success_frame = success_frame[cols2display]
-    success_frame = success_frame[list(annotations_frame.columns)]
-    logger.info(success_frame)
-    return per_enum_frame
-
-
-def all_enums_to_ols(inferred_model_param, the_enums_param):
-    multi_enum_frame = pds.DataFrame(columns=cols2display)
-    for one_enum in the_enums_param:
-        permitteds = get_one_enum_class(inferred_model_param, one_enum)
-        one_enum_class_list = one_enum_to_ols_frame_list(permitteds, one_enum)
-        multi_enum_frame = multi_enum_frame.append(one_enum_class_list)
-    return multi_enum_frame
-
-
-def get_one_enum_class(inferred_model_param, enum_class_param):
-    inferred_enums = inferred_model_param['enums'][enum_class_param]['permissible_values']
-    inferred_keys = list(inferred_enums.keys())
-    inferred_keys.sort(key=str.casefold)
-    return inferred_keys
-
-
-def get_enum_list(inferred_model_param):
-    inner_enums = list(inferred_model_param['enums'].keys())
-    return inner_enums
-
-
-def case_fold_list_sort(input_list):
-    output_list = input_list
-    output_list.sort(key=str.casefold)
-    return output_list
-
-
-def read_yaml_model(modelfile_param):
-    with open(modelfile_param) as file:
-        inner_inferred_model = yaml.load(file, Loader=yaml.FullLoader)
-    return inner_inferred_model
-
-
-# don't forget type field on options ???
-# synbio example (without redirection of yaml stdout):
-# ./linkml_model_enrichment/mixs_qd_bp_or_ols.py \
-# --modelfile target/Ontology_example_20210317_P2B1_allmods_categorytype_different_scores_per_mod-1.yaml \
-# --ontoprefix NCBItaxon,SO \
-# --enum_list species_enum,host_organism_enum,category_enum,type_enum,type_long_enum \
-# --verbose
->>>>>>> 781bd6f8
 @click.command()
 @click_log.simple_verbosity_option(logger)
 @click.option('--modelfile', help="path to LinkML input", type=click.Path(exists=True), show_default=True,
