# see https://github.com/linkml/schemasheets/blob/main/.github/workflows/main.yaml

name: Check Pull Request

# Controls when the action will run.
on:
  push:
    branches: [ main ]
  pull_request:
    branches: [ main ]

# A workflow run is made up of one or more jobs that can run sequentially or in parallel
jobs:
  # This workflow contains a single job called "build"
  build:
    strategy:
      fail-fast: false
      matrix:
        os: [ ubuntu-latest, windows-latest ]
<<<<<<< HEAD
        python-version: [ "3.9", "3.10" ]
        exclude:
          - os: windows-latest
            python-version: "3.9"
=======
        python-version: [ "3.9", "3.10", "3.11", "3.12" , "3.13" ]
>>>>>>> e31924f5

    runs-on: ${{ matrix.os }}

    # Allow Python 3.13 to fail due to scipy not being available yet
    continue-on-error: ${{ matrix.python-version == '3.13' }}

    steps:

      #----------------------------------------------
      #       check-out repo and set-up python
      #----------------------------------------------
      - name: Check out repository
        uses: actions/checkout@v3

      - name: Set up Python ${{ matrix.python-version }}
        uses: actions/setup-python@v3
        with:
          python-version: ${{ matrix.python-version }}

      #----------------------------------------------
      #          install & configure poetry
      #----------------------------------------------
      - name: Install Poetry
        uses: snok/install-poetry@v1.3.1
        with:
          virtualenvs-create: true
          virtualenvs-in-project: true

#       # Install dependencies
#       - name: pip Install Dependencies
#         run: |
#           pip install --upgrade pip
#           pip install -r requirements.txt

      #----------------------------------------------
      #       load cached venv if cache exists
      #----------------------------------------------
      - name: Load cached venv
        id: cached-poetry-dependencies
        uses: actions/cache@v3
        with:
          path: .venv
          key: venv-${{ runner.os }}-${{ hashFiles('**/poetry.lock') }}

      #----------------------------------------------
      # install dependencies if cache does not exist
      #----------------------------------------------
      - name: Install dependencies
        if: steps.cached-poetry-dependencies.outputs.cache-hit != 'true'
        run: poetry install --no-interaction --no-root

      #----------------------------------------------
      #    install your root project, if required
      #----------------------------------------------
      - name: Install library
        run: poetry install --no-interaction

#       - name: Run image
#         uses: abatilo/actions-poetry@v2.0.0
#         # with:
#         #   poetry-version: ${{ matrix.poetry-version }}
#       - name: View poetry --help
#         run: poetry --help

      - name: Run test suite
        run: |
          poetry run pip install -U pytest
          poetry run pytest tests/

      - name: Check project dependencies
        run: make check-dependencies<|MERGE_RESOLUTION|>--- conflicted
+++ resolved
@@ -17,14 +17,7 @@
       fail-fast: false
       matrix:
         os: [ ubuntu-latest, windows-latest ]
-<<<<<<< HEAD
-        python-version: [ "3.9", "3.10" ]
-        exclude:
-          - os: windows-latest
-            python-version: "3.9"
-=======
         python-version: [ "3.9", "3.10", "3.11", "3.12" , "3.13" ]
->>>>>>> e31924f5
 
     runs-on: ${{ matrix.os }}
 
